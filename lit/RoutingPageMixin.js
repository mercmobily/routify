import { registerRoute, unregisterRoute, locationMatch, getPagePathFromEl } from '../routify'

export const RoutingPageMixin = (base) => {
  return class Base extends base {
    static get properties () {
      return {
        active: { type: Boolean }
      }
    }

    connectedCallback () {
      super.connectedCallback()
      registerRoute(this)
    }

    disconnectedCallback () {
      super.disconnectedCallback()
      unregisterRoute(this)
    }

    // Only render this page if it's actually visible.
    shouldUpdate () {
      return this.active
    }

    locationMatch (checker) {
      return locationMatch(getPagePathFromEl(this), checker)
    }

<<<<<<< HEAD
    routerCallback () { }

    // This will make sure that the routerCallback function has
    // full access to DOM, and anything set in firstUpdated
    async preRouterCallback (p) {
      await this.updateComplete
=======
    async routerCallbackWithUpdate (params) {
      if (this.routerCallback) {
        await this.updateComplete
        this.routerCallback(params)
      }
>>>>>>> 290f3d89
    }
  }
}<|MERGE_RESOLUTION|>--- conflicted
+++ resolved
@@ -27,20 +27,13 @@
       return locationMatch(getPagePathFromEl(this), checker)
     }
 
-<<<<<<< HEAD
     routerCallback () { }
 
     // This will make sure that the routerCallback function has
     // full access to DOM, and anything set in firstUpdated
     async preRouterCallback (p) {
       await this.updateComplete
-=======
-    async routerCallbackWithUpdate (params) {
-      if (this.routerCallback) {
-        await this.updateComplete
-        this.routerCallback(params)
-      }
->>>>>>> 290f3d89
+
     }
   }
 }