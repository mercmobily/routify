--- conflicted
+++ resolved
@@ -13,9 +13,7 @@
 // observed elements (`elements`), a flag to know if the `installRouter` was
 // already called (`routerInstalled`) and a default fallback element (`fallback`)
 
-// Note that the router will only be installed once, globally.
-
-const elements = { }
+const elements = { default: { list: [], fallback: null, activeElement: null } }
 let routerInstalled = false
 
 // ## Configuration options and helpers
@@ -29,8 +27,6 @@
 // * define an element as fallback
 // * disable activation for the element, used for the main page
 // * elements' callback functions
-// * the module's suppression of fallback pages on mouse events (useful for SPAs
-//   doing dynamic loading)
 //
 // Developers can redefine these by using the `setConfig()` function:
 //
@@ -46,8 +42,8 @@
   fallbackProperty: 'fallback',
   disableActivationAttribute: 'disable-activation',
   disableActivationProperty: 'disableActivation',
-  routerCallbackProperty: 'routerCallback',
-  disableFallbackOnEvents: false
+  preRouterCallbackProperty: 'preRouterCallback',
+  routerCallbackProperty: 'routerCallback'
 }
 export const setConfig = (key, value) => { config[key] = value }
 
@@ -81,11 +77,8 @@
 }
 
 export function getRoutingGroupFromEl (el) {
-  if (getDisableActivationFromEl(el)) return 'NO_ACTIVATION'
-
   return el.getAttribute(config.routingGroupAttribute) ||
          el[config.routingGroupProperty] ||
-         el.constructor[config.routingGroupProperty] ||
          'default'
 }
 
@@ -115,7 +108,7 @@
 // add an element to the list of routing" elements.
 //
 // To understand what `registerRoute()` does, it's important to first understand
-// what `maybeActivateElement()` and `activateCurrentPath()` do.
+// what `activateCurrentPath()` and `maybeActivateElement()` do.
 //
 // ### maybeActivateElement()
 //
@@ -138,7 +131,7 @@
 // This is achieved using the `disable-activation` attribute or `disableActivation`
 // property, which will cause the function to detour, and only run the
 // callback -- skiping any of the activation logic.
-const maybeActivateElement = function (el, e) {
+const maybeActivateElement = async function (el, e) {
   const path = getPagePathFromEl(el)
   const group = getRoutingGroupFromEl(el)
 
@@ -146,7 +139,7 @@
 
   /* No path, no setting nor unsetting of `active` */
   if (!path && el !== elements[group].fallback && !activationDisabled) {
-    // console.error('Routing element does not have a path:', el)
+    console.error('Routing element does not have a path:', el)
     return false
   }
 
@@ -154,7 +147,8 @@
   /* Detour: activation is disabled. Just run the callback if present */
   /* and just return false, since item wasn't activated */
   if (activationDisabled && isActiveWithParams) {
-    if (el[config.routerCallbackProperty]) el[config.routerCallbackProperty](isActiveWithParams, e)
+    if (el[config.preRouterCallbackProperty]) await el[config.preRouterCallbackProperty](isActiveWithParams, e)
+    if (el[config.routerCallbackProperty]) await el[config.routerCallbackProperty](isActiveWithParams, e)
     return false
   }
 
@@ -163,13 +157,14 @@
     toggleElementActive(el, !!isActiveWithParams)
   }
 
+  /* If active, call the callback (if present) */
+  if (isActiveWithParams && el !== elements[group].activeElement) {
+    if (el[config.preRouterCallbackProperty]) await el[config.preRouterCallbackProperty](isActiveWithParams, e)
+    if (el[config.routerCallbackProperty]) await el[config.routerCallbackProperty](isActiveWithParams, e)
+  }
+
   /* Set the element as "the" currently active  element */
   if (isActiveWithParams) {
-    const prevActiveElement = elements[group].activeElement
-    /* If active, call the callback (if present) */
-    if (el !== prevActiveElement) {
-      if (el[config.routerCallbackProperty]) el[config.routerCallbackProperty](isActiveWithParams, e)
-    }
     if (!activationDisabled) elements[group].activeElement = el
   }
 
@@ -183,19 +178,16 @@
 // More crucially, it will set the fallback element as active if
 // no active elements were found.
 //
-export const activateCurrentPath = (e) => {
+const activateCurrentPath = async (e) => {
   for (const group of Object.keys(elements)) {
+    if (!elements[group].list.length) return
+
     elements[group].activeElement = null
-
-    /* STAGE 1: ACTIVATE THE CURRENT PATH */
     let oneActive = false
-    const list = elements[group].list
-    for (const el of list) {
-      const isActive = maybeActivateElement(el, e)
-      if (oneActive && isActive) console.warn('WARNING! Two paths are active at the same time in the same group', elements[group].activeElement, el)
+    for (const el of elements[group].list) {
+      const isActive = await maybeActivateElement(el, e)
       oneActive = oneActive || isActive
     }
-<<<<<<< HEAD
     const fallback = elements[group].fallback
     if (fallback) {
       const fallbackActive = !oneActive
@@ -204,39 +196,10 @@
         if (fallback[config.preRouterCallbackProperty]) await fallback[config.preRouterCallbackProperty]({}, e)
         if (fallback[config.routerCallbackProperty]) await fallback[config.routerCallbackProperty]({}, e)
       }
-    }
-=======
-
-    /* STAGE 2: TURN ON THE FALLBACK (IF NEEDED) */
-
-    const fallback = elements[group].fallback
-    if (!fallback) continue
-
-    /* Switch off fallback by default */
-    toggleElementActive(fallback, false)
-
-    /*
-      The conditions in which fallback doesn't apply:
-      * It's an event and fallback is switched off for events OR
-      * One element is active, so fallback doesn't make sense
-    */
-    const noFallbackOnEvents = e && config.disableFallbackOnEvents
-    if (noFallbackOnEvents || oneActive) continue
-
-    /*
-      It's not over yet: fallback makes sense if:
-       * there are pages in the list (to prevent flashing of fallback pages for
-         dynamically loaded pages)
-       * The list is empty, and it's not a mouse event (to actually render a
-         fallback if the user pointed the browser straight at it)
-    */
-    const forceFallback = (!list.length && !e)
-    if (list.length || forceFallback) toggleElementActive(fallback, true)
-
-    /* Call the callback if present */
-    if (fallback[config.routerCallbackProperty]) fallback[config.routerCallbackProperty]({}, e)
->>>>>>> 290f3d89
-  }
+
+    }
+  }
+  console.log(elements)
 }
 
 // Both the functions above use this simple helper that will toggle the `active`
@@ -295,58 +258,45 @@
 // Another function, `registerRoutesFromSelector()`, is provided to
 // mass-register all elements satisfying a specific selector.
 
-export function registerRoute (el) {
+export async function registerRoute (el) {
   const group = getRoutingGroupFromEl(el)
 
   /* Create the element group if it doesn't exist already */
   if (!elements[group]) elements[group] = { list: [], fallback: null, activeElement: null }
 
-  /* Install the GLOBAL router -- if it's not already installed */
+  // Install the GLOBAL router -- if it's not already installed
   if (!routerInstalled) {
-    installRouter((location, e) => {
-      activateCurrentPath(e)
+    installRouter(async (location, e) => {
+      await activateCurrentPath(e)
     })
     routerInstalled = true
   }
 
-  /* Register element, checking that it's not already registered */
+  // Register element, checking that it's not already registered
   if (el.__routingRegistered) {
     console.error('WARNING. Element has registered twice for routing:', el.tagName)
   }
   el.__routingRegistered = true
-
-  /* If there is no the current element is a fallback, set it as a fallback */
-  /* Give warning if this happens twice */
-  if (getFallbackFromEl(el)) {
-    if (elements[group].fallback) console.warn('WARNING. Two different elements are set as fallbacks for the same group', elements[group].fallback, el)
-    else elements[group].fallback = el
-  }
-
-  /* Don't run activation of the element if this element is a fallback */
-  const groupFallback = elements[group].fallback
-  if (el === groupFallback) return
-
-  /* Push the element to the list of elements in this group */
   elements[group].list.push(el)
 
-  /* Activate element. If there is no fallback, just activate it straight */
-  /* since there is no point in knowing that none are active in the group */
-  if (!groupFallback) {
-    maybeActivateElement(el, null)
+  // Manage fallback
+  if (!elements[group].fallback && getFallbackFromEl(el)) elements[group].fallback = el
+  if (!elements[group].fallback) {
+    await maybeActivateElement(el, null)
   } else {
-    activateCurrentPath(null)
-  }
-}
-
-export function registerRoutesFromSelector (root, selector) {
+    await activateCurrentPath(null)
+  }
+}
+
+export async function registerRoutesFromSelector (root, selector) {
   for (const el of root.querySelectorAll(selector)) {
     const group = getRoutingGroupFromEl(el)
     if (!elements[group]) elements[group] = { list: [], fallback: null, activeElement: null }
-    if (!elements[group].list.find(item => item === el)) registerRoute(el)
-  }
-}
-
-export function unregisterRoute (el) {
+    if (!elements[group].list.find(item => item === el)) await registerRoute(el)
+  }
+}
+
+export async function unregisterRoute (el) {
   const group = getRoutingGroupFromEl(el)
 
   if (!elements[group]) return
@@ -354,7 +304,7 @@
   elements[group].list = elements[group].list.filter(item => item !== el)
 }
 
-export function unregisterRoutesFromSelector (root, selector) {
+export async function unregisterRoutesFromSelector (root, selector) {
   for (const el of root.querySelectorAll(selector)) {
     const group = getRoutingGroupFromEl(el)
     if (!elements[group]) return
@@ -402,17 +352,17 @@
       /* a popstate event should be called */
       emitPopstate()
 
-      // locationUpdatedCallback(location, e)
+      locationUpdatedCallback(location, e)
     }
   })
 
   /* Make sure the passed callback is called when the history changes. The */
-  /* emitPopState call above will trigger this */
+  /* pushState call above will indeed make this happen */
   window.addEventListener('popstate', e => locationUpdatedCallback(window.location, e))
 
   /* Artificially call the callback at installation time. This is important so that */
   /* developers using this function can do one-off setups  */
-  // locationUpdatedCallback(window.location, null)
+  locationUpdatedCallback(window.location, null)
 }
 
 // The `installRouter()` function makes sure that the correct callback is called
